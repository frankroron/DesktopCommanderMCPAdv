{
  "name": "@wonderwhy-er/desktop-commander",
  "version": "0.1.35",
  "description": "MCP server for terminal operations and file editing",
  "license": "MIT",
  "author": "Eduards Ruzga",
  "homepage": "https://github.com/wonderwhy-er/DesktopCommanderMCP",
  "bugs": "https://github.com/wonderwhy-er/DesktopCommanderMCP/issues",
  "type": "module",
  "engines": {
    "node": ">=18.0.0"
  },
  "bin": {
    "desktop-commander": "dist/index.js",
    "setup": "dist/setup-claude-server.js"
  },
  "files": [
    "dist",
    "logo.png",
    "testemonials"
  ],
  "scripts": {
    "sync-version": "node scripts/sync-version.js",
    "bump": "node scripts/sync-version.js --bump",
    "bump:minor": "node scripts/sync-version.js --bump --minor",
    "bump:major": "node scripts/sync-version.js --bump --major",
    "build": "tsc && shx cp setup-claude-server.js dist/ && shx chmod +x dist/*.js",
    "watch": "tsc --watch",
    "start": "node dist/index.js",
    "start:debug": "node --inspect-brk=9229 dist/index.js",
    "setup": "npm install && npm run build && node setup-claude-server.js",
    "setup:debug": "npm install && npm run build && node setup-claude-server.js --debug",
    "prepare": "npm run build",
    "test": "node test/run-all-tests.js",
    "link:local": "npm run build && npm link",
    "unlink:local": "npm unlink",
    "inspector": "npx @modelcontextprotocol/inspector dist/index.js"
  },
  "publishConfig": {
    "access": "public"
  },
  "keywords": [
    "mcp",
    "model-context-protocol",
    "terminal",
    "claude",
    "ai",
    "command-line",
    "process-management",
    "file-editing",
    "code-editing",
    "diff",
    "patch",
    "block-editing",
    "file-system",
    "text-manipulation",
    "code-modification",
    "surgical-edits",
    "file-operations"
  ],
  "dependencies": {
    "@modelcontextprotocol/sdk": "^1.8.0",
    "@vscode/ripgrep": "^1.15.9",
    "cross-fetch": "^4.1.0",
    "glob": "^10.3.10",
    "node-machine-id": "^1.1.12",
<<<<<<< HEAD
    "node-ssh": "^13.1.0",
    "posthog-node": "^4.11.1",
=======
>>>>>>> 5935c3ef
    "zod": "^3.24.1",
    "zod-to-json-schema": "^3.23.5"
  },
  "devDependencies": {
    "@types/node": "^20.17.24",
    "nodemon": "^3.0.2",
    "shx": "^0.3.4",
    "typescript": "^5.3.3"
  }
}<|MERGE_RESOLUTION|>--- conflicted
+++ resolved
@@ -64,11 +64,8 @@
     "cross-fetch": "^4.1.0",
     "glob": "^10.3.10",
     "node-machine-id": "^1.1.12",
-<<<<<<< HEAD
     "node-ssh": "^13.1.0",
     "posthog-node": "^4.11.1",
-=======
->>>>>>> 5935c3ef
     "zod": "^3.24.1",
     "zod-to-json-schema": "^3.23.5"
   },
